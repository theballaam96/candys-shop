{
   "Adibou 2":{
<<<<<<< HEAD
      "icon":"https://imgur.com/3Mvatkz.png"
=======
   "icon":"https://i.imgur.com/NQ92U8u.png"
>>>>>>> 4e168f83
   },
   "Among Us":{
      "icon":"https://i.imgur.com/gVDhG0z.png"
   },
   "Animal Crossing":{
      "icon":"https://i.imgur.com/cHUffII.png"
   },
   "Animaniacs (Genesis)":{
      "icon":"https://i.imgur.com/5Sf4b79.png"
   },
   "ANTONBLAST":{
      "icon":"https://i.imgur.com/n6hFXXS.png"
   },
   "Banjo-Kazooie":{
      "icon":"https://i.imgur.com/wzmwdJg.png"
   },
   "Banjo-Tooie":{
      "icon":"https://i.imgur.com/ozJnVGx.png"
   },
   "Barney's Hide & Seek Game":{
      "icon":"https://i.imgur.com/orhnLyC.png"
   },
   "Bermuda Syndrome":{
      "icon":"https://i.imgur.com/GCNi4jC.png"
   },
   "Bloodborne":{
      "icon":"https://i.imgur.com/pIf2N8Y.png"
   },
   "Bloons TD 5":{
      "icon":"https://i.imgur.com/tElceFZ.png"
   },
   "Bomberman 64":{
      "icon":"https://i.imgur.com/fsMW70s.png"
   },
   "Bomberman 64: The Second Attack!":{
      "icon":"https://i.imgur.com/4YOkIJD.png",
      "short_name": "Bomberman 64: Second Attack"
   },
   "Bomberman Tournament":{
      "icon":"https://i.imgur.com/tJuuFmc.png"
   },
   "Bomberman Hero":{
      "icon":"https://i.imgur.com/fOjDoSW.png"
   },
   "Call of Duty: Black Ops":{
      "icon":"https://i.imgur.com/Tfac47Z.png"
   },
   "Call of Duty: World at War":{
      "icon":"https://i.imgur.com/S00X5cs.png"
   },
   "Castlevania: Aria of Sorrow":{
      "icon":"https://i.imgur.com/0ZhiGbI.png"
   },
   "Castlevania: Circle of the Moon":{
      "icon":"https://i.imgur.com/xYTVbRG.png"
   },
   "Castlevania: Dawn of Sorrow":{
      "icon":"https://i.imgur.com/8nplboG.png"
   },
   "Castlevania II: Simon's Quest":{
      "icon":"https://i.imgur.com/wN1vswd.png"
   },
   "Cave Story":{
      "icon":"https://i.imgur.com/11nLmKz.png"
   },
   "Celeste":{
      "icon":"https://i.imgur.com/5KmeU7L.png"
   },
   "Chameleon Twist":{
      "icon":"https://i.imgur.com/f3uC2bq.png"
   },
   "Chip's Challenge":{
      "icon":"https://i.imgur.com/kg0xhQj.png"
   },
   "Chrono Cross":{
      "icon":"https://i.imgur.com/dH4rNic.png"
   },
   "Chrono Trigger":{
      "icon":"https://i.imgur.com/svNF3mm.png"
   },
   "ClayFighter 63 1/3":{
      "icon":"https://i.imgur.com/vEsh7j9.png"
   },
   "Conker's Bad Fur Day":{
      "icon":"https://i.imgur.com/d4D9oF3.png"
   },
   "Consoles and BIOS":{
      "icon":"https://i.imgur.com/4Sa22o4.png"
   },
   "Crash Bandicoot 2: Cortex Strikes Back":{
      "icon":"https://i.imgur.com/WiLSdWI.png",
      "short_name": "Crash Bandicoot 2"
   },
   "Crash Bandicoot: The Wrath of Cortex":{
      "icon":"https://i.imgur.com/2cPnDBE.png",
      "short_name": "Crash: Wrath of Cortex"
   },
   "Crash Team Racing":{
      "icon":"https://i.imgur.com/2oj05TQ.png"
   },
   "CrossCode":{
      "icon":"https://i.imgur.com/EEAzPf6.png"
   },
   "Crypt of the NecroDancer":{
      "icon":"https://i.imgur.com/m5O8FlQ.png"
   },
   "Danganronpa 2: Goodbye Despair":{
      "icon":"https://i.imgur.com/Zd8xuGt.png",
      "short_name": "Danganronpa 2"
   },
   "Deltarune":{
      "icon":"https://i.imgur.com/xMbDSCy.png"
   },
   "Deus Ex":{
      "icon":"https://i.imgur.com/OKK74n5.png"
   },
   "Diddy Kong Racing":{
      "icon":"https://i.imgur.com/4xmpHHJ.png"
   },
   "Disney's Aladdin (Capcom)":{
      "icon":"https://i.imgur.com/z8h3fzT.png",
      "short_name": "Aladdin (Capcom)"
   },
   "Disney's Aladdin (Virgin Games)":{
      "icon":"https://i.imgur.com/CxoWfn4.png",
      "short_name": "Aladdin (Virgin Games)"
   },
   "Doki Doki Literature Club!":{
      "icon":"https://i.imgur.com/6wlms8M.png"
   },
   "Donkey Kong":{
      "icon":"https://i.imgur.com/nlV4OlP.png"
   },
   "Donkey Kong 64":{
      "icon":"https://i.imgur.com/oTs4z32.png"
   },
   "Donkey Kong Country":{
      "icon":"https://i.imgur.com/WxSj7Jh.png"
   },
   "Donkey Kong Country 2: Diddy's Kong Quest":{
      "icon":"https://i.imgur.com/U85O7EJ.png",
      "short_name": "Donkey Kong Country 2"
   },
   "Donkey Kong Country 3: Dixie Kong's Double Trouble!":{
      "icon":"https://i.imgur.com/V4oLVc2.png",
      "short_name": "Donkey Kong Country 3"
   },
   "Donkey Kong Country Returns":{
      "icon":"https://i.imgur.com/0iXmcz3.png",
      "short_name": "DKC Returns"
   },
   "Donkey Kong Country: Tropical Freeze":{
      "icon":"https://i.imgur.com/lyj0gpN.png",
      "short_name": "DKC Tropical Freeze"
   },
   "Donkey Kong Jungle Beat":{
      "icon":"https://i.imgur.com/AA2L9UW.png"
   },
   "Doom (1993)":{
      "icon":"https://i.imgur.com/ykeSbhG.png"
   },
   "DuckTales":{
      "icon":"https://i.imgur.com/Lle6c9e.png"
   },
   "Earthworm Jim":{
      "icon":"https://i.imgur.com/KnnxCT8.png"
   },
   "Etrian Odyssey":{
      "icon":"https://i.imgur.com/YRHaZxw.png"
   },
   "F-Zero":{
      "icon":"https://i.imgur.com/V4PwJjH.png"
   },
   "F-Zero: Maximum Velocity":{
      "icon":"https://i.imgur.com/WPiBwoy.png"
   },
   "Final Fantasy III":{
      "icon":"https://i.imgur.com/KFq5YFj.png"
   },
   "Final Fantasy IV":{
      "icon":"https://i.imgur.com/VdLXfSF.png"
   },
   "Final Fantasy IX":{
      "icon":"https://i.imgur.com/pLp2swG.png"
   },
   "Final Fantasy V":{
      "icon":"https://i.imgur.com/73YnJ1s.png"
   },
   "Final Fantasy VI":{
      "icon":"https://i.imgur.com/G4PPARq.png"
   },
   "Final Fantasy VII":{
      "icon":"https://i.imgur.com/h3tf6xw.png"
   },
   "Final Fantasy VIII":{
      "icon":"https://i.imgur.com/8ln1nFK.png"
   },
   "Final Fantasy X":{
      "icon":"https://i.imgur.com/PV57lpf.png"
   },
   "Final Fantasy XIV":{
      "icon":"https://i.imgur.com/kYvscrN.png"
   },
   "Final Fantasy: Mystic Quest":{
      "icon":"https://i.imgur.com/htwi974.png"
   },
   "Fire Emblem: Genealogy of the Holy War":{
      "icon":"https://i.imgur.com/1T8bRpy.png",
      "short_name": "Fire Emblem 4"
   },
   "Fire Emblem: The Blazing Blade":{
      "icon":"https://i.imgur.com/JN6OrSX.png",
      "short_name": "Fire Emblem 7"
   },
   "Fortnite":{
      "icon":"https://i.imgur.com/Iykz53s.png"
   },
   "Friday Night Funkin'":{
      "icon":"https://i.imgur.com/I6crXl4.png"
   },
   "Ghost Trick: Phantom Detective":{
      "icon":"https://i.imgur.com/4YALMNg.png",
      "short_name": "Ghost Trick"
   },
   "Golden Sun":{
      "icon":"https://i.imgur.com/i9LarXU.png"
   },
   "Goldeneye 007":{
      "icon":"https://i.imgur.com/wjLLHpS.png"
   },
   "Grand Theft Auto: Vice City":{
      "icon":"https://i.imgur.com/BUwWuud.png"
   },
   "Gyakuten Kenji 2":{
      "icon":"https://i.imgur.com/VOTPzgT.png"
   },
   "Harald Hardtand: Kampen om de rene taender":{
      "icon":"https://i.imgur.com/1QquzWW.png",
      "short_name": "Harald Hardtand"
   },
   "Hotel Mario":{
      "icon":"https://i.imgur.com/Nlt3RHU.png"
   },
   "International Superstar Soccer 64":{
      "icon":"https://i.imgur.com/jz3SO5d.png",
      "short_name": "ISS64"
   },
   "Killer Instinct":{
      "icon":"https://i.imgur.com/SbzbJV3.png"
   },
   "Kingdom Hearts":{
      "icon":"https://i.imgur.com/XtYKfIh.png"
   },
   "Kingdom Hearts 358/2 Days":{
      "icon":"https://i.imgur.com/kVpiRl5.png"
   },
   "Kingdom Hearts II":{
      "icon":"https://i.imgur.com/JKUN7OV.png"
   },
   "Kirby 64: The Crystal Shards":{
      "icon":"https://i.imgur.com/HKUgH3s.png"
   },
   "Kirby & The Amazing Mirror":{
      "icon":"https://i.imgur.com/iLoWFCk.png"
   },
   "Kirby Super Star":{
      "icon":"https://i.imgur.com/XGx97Q8.png"
   },
   "Kirby's Dream Land":{
      "icon":"https://i.imgur.com/ly0VVOn.png"
   },
   "Kirby's Dream Land 2":{
      "icon":"https://i.imgur.com/RuT4PQA.png"
   },
   "Kirby's Dream Land 3":{
      "icon":"https://i.imgur.com/okpsaf3.png"
   },
   "Landstalker: The Treasures of King Nole":{
      "icon":"https://i.imgur.com/kQfxnja.png",
      "short_name": "Landstalker"
   },
   "Last Bible III":{
      "icon":"https://i.imgur.com/XC1it76.png"
   },
   "Leap Day":{
      "icon":"https://i.imgur.com/7yrql2M.png"
   },
   "Lego Racers 2":{
      "icon":"https://i.imgur.com/v9WtbNY.png"
   },
   "Lemmings":{
      "icon":"https://i.imgur.com/igThKZp.png"
   },
   "Lufia II: Rise of the Sinistrals":{
      "icon":"https://i.imgur.com/6ZNrARi.png",
      "short_name": "Lufia II"
   },
   "Luigi's Mansion":{
      "icon":"https://i.imgur.com/YIMnmmn.png"
   },
   "Mario & Luigi: Bowser's Inside Story":{
      "icon":"https://i.imgur.com/v5Ktwmx.png",
      "short_name": "Bowser's Inside Story"
   },
   "Mario & Luigi: Dream Team":{
      "icon":"https://i.imgur.com/roZJLM0.png"
   },
   "Mario & Luigi: Partners in Time":{
      "icon":"https://i.imgur.com/F8AdF1V.png",
      "short_name": "Partners in Time"
   },
   "Mario & Luigi: Superstar Saga":{
      "icon":"https://i.imgur.com/ieO06V8.png"
   },
   "Mario Kart 64":{
      "icon":"https://i.imgur.com/wZW4dP2.png"
   },
   "Mario Kart: Double Dash!!":{
      "icon":"https://i.imgur.com/PKtilrA.png"
   },
   "Mario Kart DS":{
      "icon":"https://i.imgur.com/PBKUm9B.png"
   },
   "Mario Kart Wii":{
      "icon":"https://i.imgur.com/53weZni.png"
   },
   "Mario Paint":{
      "icon":"https://i.imgur.com/xfYZ00j.png"
   },
   "Mario Party":{
      "icon":"https://i.imgur.com/gkyubSC.png"
   },
   "Mario Party 2":{
      "icon":"https://i.imgur.com/QiBIem5.png"
   },
   "Mario Party 7":{
      "icon":"https://i.imgur.com/9Ih7ggi.png"
   },
   "Mario vs. Donkey Kong: Mini-Land Mayhem!":{
      "icon":"https://i.imgur.com/la43MV7.png",
      "short_name": "Mario vs DK: Mini-Land Mayhem"
   },
   "Mega Man 2":{
      "icon":"https://i.imgur.com/tXdxxvW.png"
   },
   "Mega Man Battle Chip Challenge":{
      "icon":"https://i.imgur.com/cfdcJVT.png",
      "short_name": "Mega Man Battle Chip"
   },
   "Mega Man Battle Network 3":{
      "icon":"https://i.imgur.com/g1VQR1N.png"
   },
   "Mega Man X":{
      "icon":"https://i.imgur.com/B2BtFJ5.png"
   },
   "Mega Man X5":{
      "icon":"https://i.imgur.com/0Kz3RM5.png"
   },
   "Mega Man Zero 4":{
      "icon":"https://i.imgur.com/IZqvQFr.png"
   },
   "Mega Man ZX Advent":{
      "icon":"https://i.imgur.com/C5SPJgp.png"
   },
   "Metal Gear Solid":{
      "icon":"https://i.imgur.com/b5Pug3Z.png"
   },
   "Metroid II: Return of Samus":{
      "icon":"https://i.imgur.com/48MYLIm.png"
   },
   "Metroid Fusion":{
      "icon":"https://i.imgur.com/Ltn5DG9.png"
   },
   "Metroid Prime":{
      "icon":"https://i.imgur.com/ldfb4wm.png"
   },
   "Metroid Prime 2: Echoes":{
      "icon":"https://i.imgur.com/nGgeP8q.png"
   },
   "Metroid: Zero Mission":{
      "icon":"https://i.imgur.com/3T75w6t.png"
   },
   "Mickey Mania":{
      "icon":"https://i.imgur.com/qCJqyyM.png"
   },
   "Mickey's Speedway USA":{
      "icon":"https://i.imgur.com/9eEOerA.png"
   },
   "Mighty Morphin Power Rangers (SNES)":{
      "icon":"https://i.imgur.com/BWhPRu9.png",
      "short_name": "Power Rangers (SNES)"
   },
   "Mike Tyson's Punch-Out!!":{
      "icon":"https://i.imgur.com/zH5b0xc.png"
   },
   "Minecraft":{
      "icon":"https://i.imgur.com/hOIM62q.png"
   },
   "Monkey Ball":{
      "icon":"https://i.imgur.com/ysJQoxs.png"
   },
   "Monster Hunter":{
      "icon":"https://i.imgur.com/nAfCYx3.png"
   },
   "Mortal Kombat":{
      "icon":"https://i.imgur.com/EikO2DU.png"
   },
   "Mortal Kombat 3":{
      "icon":"https://i.imgur.com/HIy7d1B.png"
   },
   "Mother 3":{
      "icon":"https://i.imgur.com/WZoeeV7.png"
   },
   "Mr. Gimmick!":{
      "icon":"https://i.imgur.com/nDIsDMc.png"
   },
   "Mystical Ninja Starring Goemon":{
      "icon":"https://i.imgur.com/SCNjpeE.png",
      "short_name": "Mystical Ninja 64"
   },
   "NiGHTS into Dreams...":{
      "icon":"https://i.imgur.com/aZ703oq.png"
   },
   "Omori":{
      "icon":"https://i.imgur.com/8X1MVBj.png"
   },
   "Other":{
      "icon":"https://i.imgur.com/p2esyXC.png"
   },
   "Outer Wilds":{
      "icon":"https://i.imgur.com/7xj7aZj.png"
   },
   "Pac-Man":{
      "icon":"https://i.imgur.com/v00nHJA.png"
   },
   "Pac-Man World 2":{
      "icon":"https://i.imgur.com/U91k7Xc.png"
   },
   "Palamedes":{
      "icon":"https://i.imgur.com/abK5RJc.png"
   },
   "Paper Mario":{
      "icon":"https://i.imgur.com/XF9fQ1G.png"
   },
   "Paper Mario: The Thousand-Year Door":{
      "icon":"https://i.imgur.com/JzKJGkr.png",
      "short_name": "Paper Mario: TTYD"
   },
   "Pepsiman":{
      "icon":"https://i.imgur.com/yP6IBqa.png"
   },
   "Perfect Dark":{
      "icon":"https://i.imgur.com/stLKvoP.png"
   },
   "Persona 3":{
      "icon":"https://i.imgur.com/zVT6EfN.png"
   },
   "Persona 4":{
      "icon":"https://i.imgur.com/HryQ7yX.png"
   },
   "Persona 5":{
      "icon":"https://i.imgur.com/47qHHu4.png"
   },
   "Phoenix Wright: Ace Attorney":{
      "icon":"https://i.imgur.com/Zj0YCtN.png"
   },
   "Pikmin 2":{
      "icon":"https://i.imgur.com/6VaO7Rz.png"
   },
   "Pizza Tower":{
      "icon":"https://i.imgur.com/78PxNhd.png"
   },
   "Planet Puzzle League":{
      "icon":"https://i.imgur.com/4wxqF0R.png"
   },
   "Plants vs. Zombies":{
      "icon":"https://i.imgur.com/NAPmEg2.png"
   },
   "Pokémon Black & White":{
      "icon":"https://i.imgur.com/2ztGqSb.png"
   },
   "Pokémon Black 2 & White 2":{
      "icon":"https://i.imgur.com/c5WIW1K.png"
   },
   "Pokémon Diamond, Pearl & Platinum":{
      "icon":"https://i.imgur.com/Ykk9fjh.png",
      "short_name": "Pokémon DPPT"
   },
   "Pokémon Gold, Silver & Crystal":{
      "icon":"https://i.imgur.com/qsjlr6F.png",
      "short_name": "Pokémon GSC"
   },
   "Pokémon Mystery Dungeon: Explorers of Sky":{
      "icon":"https://i.imgur.com/xOB3NJx.png",
      "short_name": "Pokémon Mystery Dungeon: Sky"
   },
   "Pokémon Puzzle League":{
      "icon":"https://i.imgur.com/IuYzeB6.png"
   },
   "Pokémon Red, Blue & Yellow":{
      "icon":"https://i.imgur.com/qTolwwr.png"
   },
   "Pokémon Ruby, Sapphire & Emerald":{
      "icon":"https://i.imgur.com/6unIP4M.png",
      "short_name": "Pokémon RSE"
   },
   "Pokémon Snap":{
      "icon":"https://i.imgur.com/qNatVEL.png"
   },
   "Pokémon Stadium":{
      "icon":"https://i.imgur.com/mZ37j3w.png"
   },
   "Pokémon Stadium 2":{
      "icon":"https://i.imgur.com/xSZxb2f.png"
   },
   "Pokémon XD: Gale of Darkness":{
      "icon":"https://i.imgur.com/szZ6kYe.png"
   },
   "Portal":{
      "icon":"https://i.imgur.com/J5ArI4k.png"
   },
   "Professor Layton and the Curious Village":{
      "icon":"https://i.imgur.com/Lg6pyrf.png",
      "short_name": "Professor Layton 1"
   },
   "Professor Layton and the Last Specter":{
      "icon":"https://i.imgur.com/5WcQk8s.png",
      "short_name": "Professor Layton 4"
   },
   "Pseudoregalia":{
      "icon":"https://i.imgur.com/sFe6Mom.png"
   },
   "Puyo Puyo":{
      "icon":"https://i.imgur.com/x3BCTG5.png"
   },
   "Rayman":{
      "icon":"https://i.imgur.com/inVx78r.png"
   },
   "Rhythm Heaven":{
      "icon":"https://i.imgur.com/Z4S2YnD.png"
   },
   "Rhythm Heaven Fever":{
      "icon":"https://i.imgur.com/wZkEmGK.png"
   },
   "Rise Of The Triad":{
      "icon":"https://i.imgur.com/bZRxFow.png"
   },
   "Ristar":{
      "icon":"https://i.imgur.com/EQEP7Kq.png"
   },
   "Run Saber":{
      "icon":"https://i.imgur.com/87FYQiK.png"
   },
   "Rush 2: Extreme Racing USA":{
      "icon":"https://i.imgur.com/Bz7gJeO.png"
   },
   "San Francisco Rush: Extreme Racing":{
      "icon":"https://i.imgur.com/G5NaLu8.png",
      "short_name": "San Francisco Rush"
   },
   "Shadowgate":{
      "icon":"https://i.imgur.com/8EL6ySj.png"
   },
   "Shin Megami Tensei III: Nocturne":{
      "icon":"https://i.imgur.com/nx82XTf.png",
      "short_name": "Shin Megami Tensei III"
   },
   "Shin Megami Tensei IV":{
      "icon":"https://i.imgur.com/vhehCl9.png"
   },
   "Shin Megami Tensei: Devil Summoner: Soul Hackers":{
      "icon":"https://i.imgur.com/8KURLed.png",
      "short_name": "Devil Summoner: Soul Hackers"
   },
   "Shining Force: The Legacy of Great Intention":{
      "icon":"https://i.imgur.com/g6F6sAI.png",
      "short_name": "Shining Force"
   },
   "Shovel Knight":{
      "icon":"https://i.imgur.com/omiKAkK.png"
   },
   "Shuusou Gyoku":{
      "icon":"https://i.imgur.com/k1hqybg.png"
   },
   "Skull Island: Rise of Kong":{
      "icon":"https://i.imgur.com/mdZl331.png"
   },
   "Snowboard Kids":{
      "icon":"https://i.imgur.com/moioak0.png"
   },
   "Sonic & Knuckles":{
      "icon":"https://i.imgur.com/MOrkGse.png"
   },
   "Sonic 3D Blast":{
      "icon":"https://i.imgur.com/dwQMEpq.png"
   },
   "Sonic Advance":{
      "icon":"https://i.imgur.com/JxugSoI.png"
   },
   "Sonic Adventure 2":{
      "icon":"https://i.imgur.com/aVHEpfm.png"
   },
   "Sonic and the Secret Rings":{
      "icon":"https://i.imgur.com/2yU1cf1.png"
   },
   "Sonic Mania":{
      "icon":"https://i.imgur.com/clThx8u.png"
   },
   "Sonic the Hedgehog":{
      "icon":"https://i.imgur.com/CJqq8eD.png"
   },
   "Sonic the Hedgehog 2":{
      "icon":"https://i.imgur.com/jAGaUAm.png"
   },
   "Sonic the Hedgehog 3":{
      "icon":"https://i.imgur.com/muIG2yP.png"
   },
   "Sonic Triple Trouble":{
   "icon":"https://i.imgur.com/PG6sCj1.png"
   },
   "Spectrobes":{
      "icon":"https://i.imgur.com/noTHiOv.png"
   },
   "Spyro 2: Ripto's Rage!":{
      "icon":"https://i.imgur.com/UtaueTi.png"
   },
   "Star Fox":{
      "icon":"https://i.imgur.com/y5YeNkh.png"
   },
   "Star Fox 64":{
      "icon":"https://i.imgur.com/4Obpm9A.png"
   },
   "StarTropics":{
      "icon":"https://i.imgur.com/q42aeg4.png"
   },
   "Street Fighter II":{
      "icon":"https://i.imgur.com/AE0yflk.png"
   },
   "Subway Surfers":{
      "icon":"https://i.imgur.com/cy2qKc3.png"
   },
   "Suika Game":{
      "icon":"https://i.imgur.com/T128ccB.png"
   },
   "Super Bomberman 3":{
      "icon":"https://i.imgur.com/kj3GFmY.png"
   },
   "Super Bomberman 5":{
      "icon":"https://i.imgur.com/1FxcSqC.png"
   },
   "Super Ghouls 'n Ghosts":{
      "icon":"https://i.imgur.com/Q3WMIQk.png"
   },
   "Super Mario 3D World":{
      "icon":"https://i.imgur.com/BPgVLG2.png"
   },
   "Super Mario 64":{
      "icon":"https://i.imgur.com/M2xNyca.png"
   },
   "Super Mario 64 DS":{
      "icon":"https://i.imgur.com/w8duxyS.png"
   },
   "Super Mario Bros.":{
      "icon":"https://i.imgur.com/J032q4r.png"
   },
   "Super Mario Bros. Wonder":{
      "icon":"https://i.imgur.com/AgkFv9A.png"
   },
   "Super Mario Galaxy":{
      "icon":"https://i.imgur.com/0XFnNFV.png"
   },
   "Super Mario Galaxy 2":{
      "icon":"https://i.imgur.com/2hi1sgE.png"
   },
   "Super Mario Kart":{
      "icon":"https://i.imgur.com/HnArcxw.png"
   },
   "Super Mario Land":{
      "icon":"https://i.imgur.com/GIrqij4.png"
   },
   "Super Mario Land 2: 6 Golden Coins":{
      "icon":"https://i.imgur.com/yNrCPhm.png",
      "short_name": "Super Mario Land 2"
   },
   "Super Mario Odyssey":{
      "icon":"https://i.imgur.com/D9KLF7H.png"
   },
   "Super Mario RPG: Legend of the Seven Stars":{
      "icon":"https://i.imgur.com/AxwLb9u.png",
      "short_name": "SMRPG: Legend of the 7 Stars"
   },
   "Super Mario Sunshine":{
      "icon":"https://i.imgur.com/Q9K6x5c.png"
   },
   "Super Mario World":{
      "icon":"https://i.imgur.com/OAW2jBv.png"
   },
   "Super Mario World 2: Yoshi's Island":{
      "icon":"https://i.imgur.com/mzFBubW.png",
      "short_name": "Yoshi's Island"
   },
   "Super Metroid":{
      "icon":"https://i.imgur.com/4iWk17g.png"
   },
   "Super Smash Bros.":{
      "icon":"https://i.imgur.com/Q7mX5ke.png"
   },
   "Super Smash Bros. Brawl":{
      "icon":"https://i.imgur.com/Cs3xSCg.png"
   },
   "Super Smash Bros. Melee":{
      "icon":"https://i.imgur.com/a8EGmqi.png"
   },
   "Super Smash Bros. Ultimate":{
      "icon":"https://i.imgur.com/VOcHNZ3.png"
   },
   "System Shock":{
      "icon":"https://i.imgur.com/1un7Fks.png"
   },
   "Tales of Symphonia":{
      "icon":"https://i.imgur.com/im2Z5pR.png"
   },
   "Team Fortress 2":{
      "icon":"https://i.imgur.com/ZuNWlLY.png"
   },
   "Teenage Mutant Ninja Turtles IV: Turtles in Time":{
      "icon":"https://i.imgur.com/c4OTxlY.png",
      "short_name": "TMNT IV"
   },
   "Tetris Attack":{
      "icon":"https://i.imgur.com/oE7n3LV.png"
   },
   "The Angry Video Game Nerd II: ASSimilation":{
      "icon":"https://i.imgur.com/McR6M1d.png",
      "short_name": "The Angry Video Game Nerd II"
   },
   "The King of Fighters 2002: Challenge to Ultimate Battle":{
      "icon":"https://i.imgur.com/Sjpzhra.png",
      "short_name": "The King of Fighters 2002"
   },
   "The Legend of Banjo-Kazooie: The Jiggies of Time":{
      "icon":"https://i.imgur.com/uhMttf9.png",
      "short_name": "Jiggies of Time"
   },
   "The Legend of Zelda":{
      "icon":"https://i.imgur.com/j200D6C.png"
   },
   "The Legend of Zelda: A Link to the Past":{
      "icon":"https://i.imgur.com/rfhhH6u.png",
      "short_name": "Zelda: A Link to the Past"
   },
   "The Legend of Zelda: Link's Awakening":{
      "icon":"https://i.imgur.com/a9at4CB.png",
      "short_name": "Zelda: Link's Awakening"
   },
   "The Legend of Zelda: Majora's Mask":{
      "icon":"https://i.imgur.com/KyGsmnE.png",
      "short_name": "Zelda: Majora's Mask"
   },
   "The Legend of Zelda: Ocarina of Time":{
      "icon":"https://i.imgur.com/ahypax2.png",
      "short_name": "Zelda: Ocarina of Time"
   },
   "The Legend of Zelda: Oracle of Seasons and Ages":{
      "icon":"https://i.imgur.com/J13vseH.png",
      "short_name": "Zelda: Oracle Series"
   },
   "The Legend of Zelda: Phantom Hourglass":{
      "icon":"https://i.imgur.com/sJwD9UK.png",
      "short_name": "Zelda: Phantom Hourglass"
   },
   "The Legend of Zelda: Skyward Sword":{
      "icon":"https://i.imgur.com/FxTTpzg.png",
      "short_name": "Zelda: Skyward Sword"
   },
   "The Legend of Zelda: Spirit Tracks":{
      "icon":"https://i.imgur.com/8Jcwd5a.png",
      "short_name": "Zelda: Spirit Tracks"
   },
   "The Legend of Zelda: The Minish Cap":{
      "icon":"https://i.imgur.com/Cp0p7n8.png",
      "short_name": "Zelda: Minish Cap"
   },
   "The Legend of Zelda: The Wind Waker":{
      "icon":"https://i.imgur.com/x5vJGFF.png",
      "short_name": "Zelda: The Wind Waker"
   },
   "The Legend of Zelda: Twilight Princess":{
      "icon":"https://i.imgur.com/924MF1s.png",
      "short_name": "Zelda: Twilight Princess"
   },
   "The Room Tribute":{
      "icon":"https://i.imgur.com/rPPQg5V.png"
   },
   "The Town with No Name":{
      "icon":"https://i.imgur.com/fgBn8XA.png"
   },
   "ToeJam & Earl":{
      "icon":"https://i.imgur.com/ubGEgg8.png"
   },
   "Tony Hawk's Pro Skater":{
      "icon":"https://i.imgur.com/yQXCkLz.png"
   },
   "Touhou Chiireiden ~ Subterranean Animism":{
      "icon":"https://i.imgur.com/TGbpxDH.png",
      "short_name": "Touhou 11"
   },
   "Touhou Eiyashou ~ Imperishable Night":{
      "icon":"https://i.imgur.com/k7pDWwJ.png",
      "short_name": "Touhou 8"
   },
   "Touhou Gensoukyou ~ Lotus Land Story":{
      "icon":"https://i.imgur.com/QRTgB7g.png",
      "short_name": "Touhou 4"
   },
   "Touhou Hisouten ~ Scarlet Weather Rhapsody":{
      "icon":"https://i.imgur.com/bMzNBDs.png",
      "short_name": "Touhou 10.5"
   },
   "Touhou Hisoutensoku ~ Choudokyuu Ginryou no Nazo wo Oe":{
      "icon":"https://i.imgur.com/uLohFDp.png",
      "short_name": "Touhou 12.3"
   },
   "Touhou Hyouibana ~ Antinomy of Common Flowers":{
      "icon":"https://i.imgur.com/BkSddN5.png",
      "short_name": "Touhou 15.5"
   },
   "Touhou Kaeidzuka ~ Phantasmagoria of Flower View":{
      "icon":"https://i.imgur.com/UAmNF6P.png",
      "short_name": "Touhou 9"
   },
   "Touhou Kanjuden ~ Legacy of Lunatic Kingdom":{
      "icon":"https://i.imgur.com/PY86OeL.png",
      "short_name": "Touhou 15"
   },
   "Touhou Kikeijuu ~ Wily Beast and Weakest Creature":{
      "icon":"https://i.imgur.com/Iv8mU0s.png",
      "short_name": "Touhou 17"
   },
   "Touhou Koumakyou ~ The Embodiment of Scarlet Devil":{
      "icon":"https://i.imgur.com/0f9Uu7j.png",
      "short_name": "Touhou 6"
   },
   "Touhou Reiiden ~ The Highly Responsive to Prayers":{
      "icon":"https://i.imgur.com/u2BfhqJ.png",
      "short_name": "Touhou 1"
   },
   "Touhou Seireisen ~ Undefined Fantastic Object":{
      "icon":"https://i.imgur.com/78T3vVI.png",
      "short_name":"Touhou 12"
   },
   "Touhou Tenkuushou ~ Hidden Star in Four Seasons":{
      "icon":"https://i.imgur.com/nQEnuoy.png",
      "short_name": "Touhou 16"
   },
   "U.N. Squadron":{
      "icon":"https://i.imgur.com/lEe6LJM.png"
   },
   "Undertale":{
      "icon":"https://i.imgur.com/nbnFGpu.png"
   },
   "Valkyrie Profile: Covenant of the Plume":{
      "icon":"https://i.imgur.com/Tqst2hR.png",
      "short_name": "Valkyrie Profile 3"
   },
   "Vegas Stakes":{
      "icon":"https://i.imgur.com/sIrvi6e.png"
   },
   "Viva Piñata":{
      "icon":"https://i.imgur.com/JG5CF5Z.png"
   },
   "Wario: Master of Disguise":{
      "icon":"https://i.imgur.com/r3mk8w7.png"
   },
   "Wario Land 4":{
      "icon":"https://i.imgur.com/dhvF1RZ.png"
   },
   "WarioWare, Inc.: Mega Microgame$!":{
      "icon":"https://i.imgur.com/gPyR1Tx.png",
      "short_name": "WarioWare: Mega Microgame"
   },
   "Wave Race 64":{
      "icon":"https://i.imgur.com/ljvsi5r.png"
   },
   "Wii Sports":{
      "icon":"https://i.imgur.com/UsPJrwz.png"
   },
   "X-COM: UFO Defense":{
      "icon":"https://i.imgur.com/1HtjoSp.png"
   },
   "Yakuza 0":{
      "icon":"https://i.imgur.com/LFahcff.png"
   },
   "Yooka-Laylee":{
      "icon":"https://i.imgur.com/e9DVQUA.png"
   },
   "Yoshi's Island DS":{
      "icon":"https://i.imgur.com/j9lFcHX.png"
   },
   "Yoshi's Story":{
      "icon":"https://i.imgur.com/pdEdjmH.png"
   },
   "Yu-Gi-Oh! Forbidden Memories":{
      "icon":"https://i.imgur.com/i6flDcS.png"
   },
   "Zelda II: The Adventure of Link":{
      "icon":"https://i.imgur.com/s1iSdLC.png",
      "short_name": "Zelda II"
   },
   "Zillion":{
      "icon":"https://i.imgur.com/cVZZUCX.png"
   }
}<|MERGE_RESOLUTION|>--- conflicted
+++ resolved
@@ -1,10 +1,6 @@
 {
    "Adibou 2":{
-<<<<<<< HEAD
       "icon":"https://imgur.com/3Mvatkz.png"
-=======
-   "icon":"https://i.imgur.com/NQ92U8u.png"
->>>>>>> 4e168f83
    },
    "Among Us":{
       "icon":"https://i.imgur.com/gVDhG0z.png"
